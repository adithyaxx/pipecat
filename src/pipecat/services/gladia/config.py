#
# Copyright (c) 2024–2025, Daily
#
# SPDX-License-Identifier: BSD 2-Clause License
#

from typing import Any, Dict, List, Optional, Union

from pydantic import BaseModel

from pipecat.transcriptions.language import Language


class LanguageConfig(BaseModel):
    """Configuration for language detection and handling.

    Attributes:
        languages: List of language codes to use for transcription
        code_switching: Whether to auto-detect language changes during transcription
    """

    languages: Optional[List[str]] = None
    code_switching: Optional[bool] = None


class PreProcessingConfig(BaseModel):
    """Configuration for audio pre-processing options.

    Attributes:
        speech_threshold: Sensitivity for speech detection (0-1)
    """

    speech_threshold: Optional[float] = None


class CustomVocabularyItem(BaseModel):
    """Represents a custom vocabulary item with an intensity value.

    Attributes:
        value: The vocabulary word or phrase
        intensity: The bias intensity for this vocabulary item (0-1)
    """

    value: str
    intensity: float


class CustomVocabularyConfig(BaseModel):
    """Configuration for custom vocabulary.

    Attributes:
        vocabulary: List of words/phrases or CustomVocabularyItem objects
        default_intensity: Default intensity for simple string vocabulary items
    """

    vocabulary: Optional[List[Union[str, CustomVocabularyItem]]] = None
    default_intensity: Optional[float] = None


class CustomSpellingConfig(BaseModel):
    """Configuration for custom spelling rules.

    Attributes:
        spelling_dictionary: Mapping of correct spellings to phonetic variations
    """

    spelling_dictionary: Optional[Dict[str, List[str]]] = None


class TranslationConfig(BaseModel):
    """Configuration for real-time translation.

    Attributes:
        target_languages: List of target language codes for translation
        model: Translation model to use ("base" or "enhanced")
        match_original_utterances: Whether to align translations with original utterances
<<<<<<< HEAD
        lipsync: Whether to enable lip-sync optimization for translations
        context_adaptation: Whether to enable context-aware translation adaptation
        context: Additional context to help with translation accuracy
=======
        informal: Force informal language forms when available
>>>>>>> 1cac94bf
    """

    target_languages: Optional[List[str]] = None
    model: Optional[str] = None
    match_original_utterances: Optional[bool] = None
<<<<<<< HEAD
    lipsync: Optional[bool] = None
    context_adaptation: Optional[bool] = None
    context: Optional[str] = None
=======
    informal: Optional[bool] = None
>>>>>>> 1cac94bf


class RealtimeProcessingConfig(BaseModel):
    """Configuration for real-time processing features.

    Attributes:
        words_accurate_timestamps: Whether to provide per-word timestamps
        custom_vocabulary: Whether to enable custom vocabulary
        custom_vocabulary_config: Custom vocabulary configuration
        custom_spelling: Whether to enable custom spelling
        custom_spelling_config: Custom spelling configuration
        translation: Whether to enable translation
        translation_config: Translation configuration
        named_entity_recognition: Whether to enable named entity recognition
        sentiment_analysis: Whether to enable sentiment analysis
    """

    words_accurate_timestamps: Optional[bool] = None
    custom_vocabulary: Optional[bool] = None
    custom_vocabulary_config: Optional[CustomVocabularyConfig] = None
    custom_spelling: Optional[bool] = None
    custom_spelling_config: Optional[CustomSpellingConfig] = None
    translation: Optional[bool] = None
    translation_config: Optional[TranslationConfig] = None
    named_entity_recognition: Optional[bool] = None
    sentiment_analysis: Optional[bool] = None


class MessagesConfig(BaseModel):
    """Configuration for controlling which message types are sent via WebSocket.

    Attributes:
        receive_partial_transcripts: Whether to receive intermediate transcription results
        receive_final_transcripts: Whether to receive final transcription results
        receive_speech_events: Whether to receive speech begin/end events
        receive_pre_processing_events: Whether to receive pre-processing events
        receive_realtime_processing_events: Whether to receive real-time processing events
        receive_post_processing_events: Whether to receive post-processing events
        receive_acknowledgments: Whether to receive acknowledgment messages
        receive_errors: Whether to receive error messages
        receive_lifecycle_events: Whether to receive lifecycle events
    """

    receive_partial_transcripts: Optional[bool] = None
    receive_final_transcripts: Optional[bool] = None
    receive_speech_events: Optional[bool] = None
    receive_pre_processing_events: Optional[bool] = None
    receive_realtime_processing_events: Optional[bool] = None
    receive_post_processing_events: Optional[bool] = None
    receive_acknowledgments: Optional[bool] = None
    receive_errors: Optional[bool] = None
    receive_lifecycle_events: Optional[bool] = None


class GladiaInputParams(BaseModel):
    """Configuration parameters for the Gladia STT service.

    Attributes:
        encoding: Audio encoding format
        bit_depth: Audio bit depth
        channels: Number of audio channels
        custom_metadata: Additional metadata to include with requests
        endpointing: Silence duration in seconds to mark end of speech
        maximum_duration_without_endpointing: Maximum utterance duration without silence
        language: DEPRECATED - Use language_config instead
        language_config: Detailed language configuration
        pre_processing: Audio pre-processing options
        realtime_processing: Real-time processing features
        messages_config: WebSocket message filtering options
    """

    encoding: Optional[str] = "wav/pcm"
    bit_depth: Optional[int] = 16
    channels: Optional[int] = 1
    custom_metadata: Optional[Dict[str, Any]] = None
    endpointing: Optional[float] = None
    maximum_duration_without_endpointing: Optional[int] = 10
    language: Optional[Language] = None  # Deprecated
    language_config: Optional[LanguageConfig] = None
    pre_processing: Optional[PreProcessingConfig] = None
    realtime_processing: Optional[RealtimeProcessingConfig] = None
    messages_config: Optional[MessagesConfig] = None<|MERGE_RESOLUTION|>--- conflicted
+++ resolved
@@ -74,25 +74,19 @@
         target_languages: List of target language codes for translation
         model: Translation model to use ("base" or "enhanced")
         match_original_utterances: Whether to align translations with original utterances
-<<<<<<< HEAD
         lipsync: Whether to enable lip-sync optimization for translations
         context_adaptation: Whether to enable context-aware translation adaptation
         context: Additional context to help with translation accuracy
-=======
         informal: Force informal language forms when available
->>>>>>> 1cac94bf
     """
 
     target_languages: Optional[List[str]] = None
     model: Optional[str] = None
     match_original_utterances: Optional[bool] = None
-<<<<<<< HEAD
     lipsync: Optional[bool] = None
     context_adaptation: Optional[bool] = None
     context: Optional[str] = None
-=======
     informal: Optional[bool] = None
->>>>>>> 1cac94bf
 
 
 class RealtimeProcessingConfig(BaseModel):
