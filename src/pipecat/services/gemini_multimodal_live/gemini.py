#
# Copyright (c) 2024–2025, Daily
#
# SPDX-License-Identifier: BSD 2-Clause License
#

import base64
import json
import time
from dataclasses import dataclass
from enum import Enum
from typing import Any, Dict, List, Optional, Union

from loguru import logger
from pydantic import BaseModel, Field

from pipecat.adapters.schemas.tools_schema import ToolsSchema
from pipecat.adapters.services.gemini_adapter import GeminiLLMAdapter
from pipecat.frames.frames import (
    BotStartedSpeakingFrame,
    BotStoppedSpeakingFrame,
    CancelFrame,
    EndFrame,
    ErrorFrame,
    Frame,
    InputAudioRawFrame,
    InputImageRawFrame,
    LLMFullResponseEndFrame,
    LLMFullResponseStartFrame,
    LLMMessagesAppendFrame,
    LLMSetToolsFrame,
    LLMTextFrame,
    LLMUpdateSettingsFrame,
    StartFrame,
    StartInterruptionFrame,
    TranscriptionFrame,
    TTSAudioRawFrame,
    TTSStartedFrame,
    TTSStoppedFrame,
    TTSTextFrame,
    UserImageRawFrame,
    UserStartedSpeakingFrame,
    UserStoppedSpeakingFrame,
)
from pipecat.metrics.metrics import LLMTokenUsage
from pipecat.processors.aggregators.llm_response import (
    LLMAssistantAggregatorParams,
    LLMUserAggregatorParams,
)
from pipecat.processors.aggregators.openai_llm_context import (
    OpenAILLMContext,
    OpenAILLMContextFrame,
)
from pipecat.processors.frame_processor import FrameDirection

from pipecat.services.google.frames import LLMSearchOrigin, LLMSearchResponseFrame, LLMSearchResult
from pipecat.services.llm_service import LLMService
from pipecat.services.llm_service import FunctionCallFromLLM, LLMService

from pipecat.services.openai.llm import (
    OpenAIAssistantContextAggregator,
    OpenAIUserContextAggregator,
)
from pipecat.transcriptions.language import Language
from pipecat.utils.string import match_endofsentence
from pipecat.utils.time import time_now_iso8601
from pipecat.utils.tracing.service_decorators import traced_gemini_live, traced_stt, traced_tts

from . import events

from .audio_transcriber import AudioTranscriber
from .file_api import GeminiFileAPI


from .file_api import GeminiFileAPI

try:
    import websockets
except ModuleNotFoundError as e:
    logger.error(f"Exception: {e}")
    logger.error("In order to use Google AI, you need to `pip install pipecat-ai[google]`.")
    raise Exception(f"Missing module: {e}")


def language_to_gemini_language(language: Language) -> Optional[str]:
    """Maps a Language enum value to a Gemini Live supported language code.

    Source:
    https://ai.google.dev/api/generate-content#MediaResolution

    Returns None if the language is not supported by Gemini Live.
    """
    language_map = {
        # Arabic
        Language.AR: "ar-XA",
        # Bengali
        Language.BN_IN: "bn-IN",
        # Chinese (Mandarin)
        Language.CMN: "cmn-CN",
        Language.CMN_CN: "cmn-CN",
        Language.ZH: "cmn-CN",  # Map general Chinese to Mandarin for Gemini
        Language.ZH_CN: "cmn-CN",  # Map Simplified Chinese to Mandarin for Gemini
        # German
        Language.DE: "de-DE",
        Language.DE_DE: "de-DE",
        # English
        Language.EN: "en-US",  # Default to US English (though not explicitly listed in supported codes)
        Language.EN_US: "en-US",
        Language.EN_AU: "en-AU",
        Language.EN_GB: "en-GB",
        Language.EN_IN: "en-IN",
        # Spanish
        Language.ES: "es-ES",  # Default to Spain Spanish
        Language.ES_ES: "es-ES",
        Language.ES_US: "es-US",
        # French
        Language.FR: "fr-FR",  # Default to France French
        Language.FR_FR: "fr-FR",
        Language.FR_CA: "fr-CA",
        # Gujarati
        Language.GU: "gu-IN",
        Language.GU_IN: "gu-IN",
        # Hindi
        Language.HI: "hi-IN",
        Language.HI_IN: "hi-IN",
        # Indonesian
        Language.ID: "id-ID",
        Language.ID_ID: "id-ID",
        # Italian
        Language.IT: "it-IT",
        Language.IT_IT: "it-IT",
        # Japanese
        Language.JA: "ja-JP",
        Language.JA_JP: "ja-JP",
        # Kannada
        Language.KN: "kn-IN",
        Language.KN_IN: "kn-IN",
        # Korean
        Language.KO: "ko-KR",
        Language.KO_KR: "ko-KR",
        # Malayalam
        Language.ML: "ml-IN",
        Language.ML_IN: "ml-IN",
        # Marathi
        Language.MR: "mr-IN",
        Language.MR_IN: "mr-IN",
        # Dutch
        Language.NL: "nl-NL",
        Language.NL_NL: "nl-NL",
        # Polish
        Language.PL: "pl-PL",
        Language.PL_PL: "pl-PL",
        # Portuguese (Brazil)
        Language.PT_BR: "pt-BR",
        # Russian
        Language.RU: "ru-RU",
        Language.RU_RU: "ru-RU",
        # Tamil
        Language.TA: "ta-IN",
        Language.TA_IN: "ta-IN",
        # Telugu
        Language.TE: "te-IN",
        Language.TE_IN: "te-IN",
        # Thai
        Language.TH: "th-TH",
        Language.TH_TH: "th-TH",
        # Turkish
        Language.TR: "tr-TR",
        Language.TR_TR: "tr-TR",
        # Vietnamese
        Language.VI: "vi-VN",
        Language.VI_VN: "vi-VN",
    }
    return language_map.get(language)


class GeminiMultimodalLiveContext(OpenAILLMContext):
    @staticmethod
    def upgrade(obj: OpenAILLMContext) -> "GeminiMultimodalLiveContext":
        if isinstance(obj, OpenAILLMContext) and not isinstance(obj, GeminiMultimodalLiveContext):
            logger.debug(f"Upgrading to Gemini Multimodal Live Context: {obj}")
            obj.__class__ = GeminiMultimodalLiveContext
            obj._restructure_from_openai_messages()
        return obj

    def _restructure_from_openai_messages(self):
        pass

    def extract_system_instructions(self):
        system_instruction = ""
        for item in self.messages:
            if item.get("role") == "system":
                content = item.get("content", "")
                if content:
                    if system_instruction and not system_instruction.endswith("\n"):
                        system_instruction += "\n"
                    system_instruction += str(content)
        return system_instruction

    def add_file_reference(self, file_uri: str, mime_type: str, text: Optional[str] = None):
        """Add a file reference to the context.
        
        This adds a user message with a file reference that will be sent during context initialization.
        
        Args:
            file_uri: URI of the uploaded file
            mime_type: MIME type of the file
            text: Optional text prompt to accompany the file
        """
        # Create parts list with file reference
        parts = []
        if text:
            parts.append({"type": "text", "text": text})
        
        # Add file reference part
        parts.append({"type": "file_data", "file_data": {"mime_type": mime_type, "file_uri": file_uri}})
        
        # Add to messages
        message = {"role": "user", "content": parts}
        self.messages.append(message)
        logger.info(f"Added file reference to context: {file_uri}")
        
    def get_messages_for_initializing_history(self):
        messages = []
        for item in self.messages:
            role = item.get("role")

            if role == "system":
                continue

            elif role == "assistant":
                role = "model"

            content = item.get("content")
            parts = []
            if isinstance(content, str):
                parts = [{"text": content}]
            elif isinstance(content, list):
                for part in content:
                    if part.get("type") == "text":
                        parts.append({"text": part.get("text")})
                    elif part.get("type") == "file_data":
                        file_data = part.get("file_data", {})
                        parts.append({
                            "fileData": {
                                "mimeType": file_data.get("mime_type"),
                                "fileUri": file_data.get("file_uri")
                            }
                        })
                    else:
                        logger.warning(f"Unsupported content type: {str(part)[:80]}")
            else:
                logger.warning(f"Unsupported content type: {str(content)[:80]}")
            messages.append({"role": role, "parts": parts})
        return messages


class GeminiMultimodalLiveUserContextAggregator(OpenAIUserContextAggregator):
    async def process_frame(self, frame, direction):
        await super().process_frame(frame, direction)
        # kind of a hack just to pass the LLMMessagesAppendFrame through, but it's fine for now
        if isinstance(frame, LLMMessagesAppendFrame):
            await self.push_frame(frame, direction)


class GeminiMultimodalLiveAssistantContextAggregator(OpenAIAssistantContextAggregator):
    # The LLMAssistantContextAggregator uses TextFrames to aggregate the LLM output,
    # but the GeminiMultimodalLiveAssistantContextAggregator pushes LLMTextFrames and TTSTextFrames. We
    # need to override this proces_frame for LLMTextFrame, so that only the TTSTextFrames
    # are process. This ensures that the context gets only one set of messages.
    async def process_frame(self, frame: Frame, direction: FrameDirection):
        if not isinstance(frame, LLMTextFrame):
            await super().process_frame(frame, direction)

    async def handle_user_image_frame(self, frame: UserImageRawFrame):
        # We don't want to store any images in the context. Revisit this later
        # when the API evolves.
        pass


@dataclass
class GeminiMultimodalLiveContextAggregatorPair:
    _user: GeminiMultimodalLiveUserContextAggregator
    _assistant: GeminiMultimodalLiveAssistantContextAggregator

    def user(self) -> GeminiMultimodalLiveUserContextAggregator:
        return self._user

    def assistant(self) -> GeminiMultimodalLiveAssistantContextAggregator:
        return self._assistant


class GeminiMultimodalModalities(Enum):
    TEXT = "TEXT"
    AUDIO = "AUDIO"


class GeminiMediaResolution(str, Enum):
    """Media resolution options for Gemini Multimodal Live."""

    UNSPECIFIED = "MEDIA_RESOLUTION_UNSPECIFIED"  # Use default
    LOW = "MEDIA_RESOLUTION_LOW"  # 64 tokens
    MEDIUM = "MEDIA_RESOLUTION_MEDIUM"  # 256 tokens
    HIGH = "MEDIA_RESOLUTION_HIGH"  # Zoomed reframing with 256 tokens


class GeminiVADParams(BaseModel):
    """Voice Activity Detection parameters."""

    disabled: Optional[bool] = Field(default=None)
    start_sensitivity: Optional[events.StartSensitivity] = Field(default=None)
    end_sensitivity: Optional[events.EndSensitivity] = Field(default=None)
    prefix_padding_ms: Optional[int] = Field(default=None)
    silence_duration_ms: Optional[int] = Field(default=None)


class ContextWindowCompressionParams(BaseModel):
    """Parameters for context window compression."""

    enabled: bool = Field(default=False)
    trigger_tokens: Optional[int] = Field(
        default=None
    )  # None = use default (80% of context window)


class InputParams(BaseModel):
    frequency_penalty: Optional[float] = Field(default=None, ge=0.0, le=2.0)
    max_tokens: Optional[int] = Field(default=4096, ge=1)
    presence_penalty: Optional[float] = Field(default=None, ge=0.0, le=2.0)
    temperature: Optional[float] = Field(default=None, ge=0.0, le=2.0)
    top_k: Optional[int] = Field(default=None, ge=0)
    top_p: Optional[float] = Field(default=None, ge=0.0, le=1.0)
    modalities: Optional[GeminiMultimodalModalities] = Field(
        default=GeminiMultimodalModalities.AUDIO
    )
    language: Optional[Language] = Field(default=Language.EN_US)
    media_resolution: Optional[GeminiMediaResolution] = Field(
        default=GeminiMediaResolution.UNSPECIFIED
    )
    vad: Optional[GeminiVADParams] = Field(default=None)
    context_window_compression: Optional[ContextWindowCompressionParams] = Field(default=None)
    extra: Optional[Dict[str, Any]] = Field(default_factory=dict)


class GeminiMultimodalLiveLLMService(LLMService):
    """Provides access to Google's Gemini Multimodal Live API.

    This service enables real-time conversations with Gemini, supporting both
    text and audio modalities. It handles voice transcription, streaming audio
    responses, and tool usage.

    Args:
        api_key (str): Google AI API key
        base_url (str, optional): API endpoint base URL. Defaults to
            "generativelanguage.googleapis.com/ws/google.ai.generativelanguage.v1beta.GenerativeService.BidiGenerateContent".
        model (str, optional): Model identifier to use. Defaults to
            "models/gemini-2.0-flash-live-001".
        voice_id (str, optional): TTS voice identifier. Defaults to "Charon".
        start_audio_paused (bool, optional): Whether to start with audio input paused.
            Defaults to False.
        start_video_paused (bool, optional): Whether to start with video input paused.
            Defaults to False.
        system_instruction (str, optional): System prompt for the model. Defaults to None.
        tools (Union[List[dict], ToolsSchema], optional): Tools/functions available to the model.
            Defaults to None.
        params (InputParams, optional): Configuration parameters for the model.
            Defaults to InputParams().
        inference_on_context_initialization (bool, optional): Whether to generate a response
            when context is first set. Defaults to True.
    """

    # Overriding the default adapter to use the Gemini one.
    adapter_class = GeminiLLMAdapter
    
    def __init__(
        self,
        *,
        api_key: str,
        base_url: str = "generativelanguage.googleapis.com/ws/google.ai.generativelanguage.v1beta.GenerativeService.BidiGenerateContent",
        model="models/gemini-2.0-flash-live-001",
        voice_id: str = "Charon",
        start_audio_paused: bool = False,
        start_video_paused: bool = False,
        system_instruction: Optional[str] = None,
        tools: Optional[Union[List[dict], ToolsSchema]] = None,
        params: Optional[InputParams] = None,
        inference_on_context_initialization: bool = True,
        file_api_base_url: str = "https://generativelanguage.googleapis.com/v1beta/files",
        **kwargs,
    ):
        super().__init__(base_url=base_url, **kwargs)

        params = params or InputParams()

        self._last_sent_time = 0
        self._api_key = api_key
        self._base_url = base_url
        self.set_model_name(model)
        self._voice_id = voice_id
        self._language_code = params.language

        self._system_instruction = system_instruction
        self._tools = tools
        self._inference_on_context_initialization = inference_on_context_initialization
        self._needs_turn_complete_message = False

        self._audio_input_paused = start_audio_paused
        self._video_input_paused = start_video_paused
        self._context = None
        self._websocket = None
        self._receive_task = None

        self._disconnecting = False
        self._api_session_ready = False
        self._run_llm_when_api_session_ready = False

        self._user_is_speaking = False
        self._bot_is_speaking = False
        self._user_audio_buffer = bytearray()
        self._user_transcription_buffer = ""
        self._last_transcription_sent = ""
        self._bot_audio_buffer = bytearray()
        self._bot_text_buffer = ""
        self._llm_output_buffer = ""

        self._sample_rate = 24000

        self._language = params.language
        self._language_code = (
            language_to_gemini_language(params.language) if params.language else "en-US"
        )
        self._vad_params = params.vad

        self._settings = {
            "frequency_penalty": params.frequency_penalty,
            "max_tokens": params.max_tokens,
            "presence_penalty": params.presence_penalty,
            "temperature": params.temperature,
            "top_k": params.top_k,
            "top_p": params.top_p,
            "modalities": params.modalities,
            "language": self._language_code,
            "media_resolution": params.media_resolution,
            "vad": params.vad,
            "context_window_compression": params.context_window_compression.model_dump()
            if params.context_window_compression
            else {},
            "extra": params.extra if isinstance(params.extra, dict) else {},
        }
        
        # Initialize the File API client
        self.file_api = GeminiFileAPI(api_key=api_key, base_url=file_api_base_url)

        # Grounding metadata tracking
        self._search_result_buffer = ""
        self._accumulated_grounding_metadata = None

    def can_generate_metrics(self) -> bool:
        return True

    def set_audio_input_paused(self, paused: bool):
        self._audio_input_paused = paused

    def set_video_input_paused(self, paused: bool):
        self._video_input_paused = paused

    def set_model_modalities(self, modalities: GeminiMultimodalModalities):
        self._settings["modalities"] = modalities

    def set_language(self, language: Language):
        """Set the language for generation."""
        self._language = language
        self._language_code = language_to_gemini_language(language) or "en-US"
        self._settings["language"] = self._language_code
        logger.info(f"Set Gemini language to: {self._language_code}")

    async def set_context(self, context: OpenAILLMContext):
        """Set the context explicitly from outside the pipeline.

        This is useful when initializing a conversation because in server-side VAD mode we might not have a
        way to trigger the pipeline. This sends the history to the server. The `inference_on_context_initialization`
        flag controls whether to set the turnComplete flag when we do this. Without that flag, the model will
        not respond. This is often what we want when setting the context at the beginning of a conversation.
        """
        if self._context:
            logger.error(
                "Context already set. Can only set up Gemini Multimodal Live context once."
            )
            return
        self._context = GeminiMultimodalLiveContext.upgrade(context)
        await self._create_initial_response()

    #
    # standard AIService frame handling
    #

    async def start(self, frame: StartFrame):
        await super().start(frame)
        await self._connect()

    async def stop(self, frame: EndFrame):
        await super().stop(frame)
        await self._disconnect()

    async def cancel(self, frame: CancelFrame):
        await super().cancel(frame)
        await self._disconnect()

    #
    # speech and interruption handling
    #

    async def _handle_interruption(self):
        self._bot_is_speaking = False
        await self.push_frame(TTSStoppedFrame())
        await self.push_frame(LLMFullResponseEndFrame())

    async def _handle_user_started_speaking(self, frame):
        self._user_is_speaking = True
        pass

    async def _handle_user_stopped_speaking(self, frame):
        self._user_is_speaking = False
        self._user_audio_buffer = bytearray()
        await self.start_ttfb_metrics()
        if self._needs_turn_complete_message:
            self._needs_turn_complete_message = False
            evt = events.ClientContentMessage.model_validate(
                {"clientContent": {"turnComplete": True}}
            )
            await self.send_client_event(evt)

    #
    # frame processing
    #
    # StartFrame, StopFrame, CancelFrame implemented in base class
    #

    async def process_frame(self, frame: Frame, direction: FrameDirection):
        await super().process_frame(frame, direction)

        if isinstance(frame, TranscriptionFrame):
            await self.push_frame(frame, direction)
        elif isinstance(frame, OpenAILLMContextFrame):
            context: GeminiMultimodalLiveContext = GeminiMultimodalLiveContext.upgrade(
                frame.context
            )
            # For now, we'll only trigger inference here when either:
            #   1. We have not seen a context frame before
            #   2. The last message is a tool call result
            if not self._context:
                self._context = context
                if frame.context.tools:
                    self._tools = frame.context.tools
                await self._create_initial_response()
            elif context.messages and context.messages[-1].get("role") == "tool":
                # Support just one tool call per context frame for now
                tool_result_message = context.messages[-1]
                await self._tool_result(tool_result_message)
        elif isinstance(frame, InputAudioRawFrame):
            await self._send_user_audio(frame)
            await self.push_frame(frame, direction)
        elif isinstance(frame, InputImageRawFrame):
            await self._send_user_video(frame)
            await self.push_frame(frame, direction)
        elif isinstance(frame, StartInterruptionFrame):
            await self._handle_interruption()
            await self.push_frame(frame, direction)
        elif isinstance(frame, UserStartedSpeakingFrame):
            await self._handle_user_started_speaking(frame)
            await self.push_frame(frame, direction)
        elif isinstance(frame, UserStoppedSpeakingFrame):
            await self._handle_user_stopped_speaking(frame)
            await self.push_frame(frame, direction)
        elif isinstance(frame, BotStartedSpeakingFrame):
            # Ignore this frame. Use the serverContent API message instead
            await self.push_frame(frame, direction)
        elif isinstance(frame, BotStoppedSpeakingFrame):
            # ignore this frame. Use the serverContent.turnComplete API message
            await self.push_frame(frame, direction)
        elif isinstance(frame, LLMMessagesAppendFrame):
            await self._create_single_response(frame.messages)
        elif isinstance(frame, LLMUpdateSettingsFrame):
            await self._update_settings(frame.settings)
        elif isinstance(frame, LLMSetToolsFrame):
            await self._update_settings()
        else:
            await self.push_frame(frame, direction)

    #
    # websocket communication
    #

    async def send_client_event(self, event):
        await self._ws_send(event.model_dump(exclude_none=True))

    async def _connect(self):
        if self._websocket:
            # Here we assume that if we have a websocket, we are connected. We
            # handle disconnections in the send/recv code paths.
            return

        logger.info("Connecting to Gemini service")
        try:
            logger.info(f"Connecting to wss://{self._base_url}")
            uri = f"wss://{self._base_url}?key={self._api_key}"
            self._websocket = await websockets.connect(uri=uri)
            self._receive_task = self.create_task(self._receive_task_handler())

            # Create the basic configuration
            config_data = {
                "setup": {
                    "model": self._model_name,
                    "generation_config": {
                        "frequency_penalty": self._settings["frequency_penalty"],
                        "max_output_tokens": self._settings["max_tokens"],
                        "presence_penalty": self._settings["presence_penalty"],
                        "temperature": self._settings["temperature"],
                        "top_k": self._settings["top_k"],
                        "top_p": self._settings["top_p"],
                        "response_modalities": self._settings["modalities"].value,
                        "speech_config": {
                            "voice_config": {
                                "prebuilt_voice_config": {"voice_name": self._voice_id}
                            },
                            "language_code": self._settings["language"],
                        },
                        "media_resolution": self._settings["media_resolution"].value,
                    },
                    "input_audio_transcription": {},
                    "output_audio_transcription": {},
                }
            }

            # Add context window compression if enabled
            if self._settings.get("context_window_compression", {}).get("enabled", False):
                compression_config = {}
                # Add sliding window (always true if compression is enabled)
                compression_config["sliding_window"] = {}

                # Add trigger_tokens if specified
                trigger_tokens = self._settings.get("context_window_compression", {}).get(
                    "trigger_tokens"
                )
                if trigger_tokens is not None:
                    compression_config["trigger_tokens"] = trigger_tokens

                config_data["setup"]["context_window_compression"] = compression_config

            # Add VAD configuration if provided
            if self._settings.get("vad"):
                vad_config = {}
                vad_params = self._settings["vad"]

                # Only add parameters that are explicitly set
                if vad_params.disabled is not None:
                    vad_config["disabled"] = vad_params.disabled

                if vad_params.start_sensitivity:
                    vad_config["start_of_speech_sensitivity"] = vad_params.start_sensitivity.value

                if vad_params.end_sensitivity:
                    vad_config["end_of_speech_sensitivity"] = vad_params.end_sensitivity.value

                if vad_params.prefix_padding_ms is not None:
                    vad_config["prefix_padding_ms"] = vad_params.prefix_padding_ms

                if vad_params.silence_duration_ms is not None:
                    vad_config["silence_duration_ms"] = vad_params.silence_duration_ms

                # Only add automatic_activity_detection if we have VAD settings
                if vad_config:
                    realtime_config = {"automatic_activity_detection": vad_config}

                    config_data["setup"]["realtime_input_config"] = realtime_config

            config = events.Config.model_validate(config_data)

            # Add system instruction if available
            system_instruction = self._system_instruction or ""
            if self._context and hasattr(self._context, "extract_system_instructions"):
                system_instruction += "\n" + self._context.extract_system_instructions()
            if system_instruction:
                logger.debug(f"Setting system instruction: {system_instruction}")
                config.setup.system_instruction = events.SystemInstruction(
                    parts=[events.ContentPart(text=system_instruction)]
                )

            # Add tools if available
            if self._tools:
                logger.debug(f"Gemini is configuring to use tools{self._tools}")
                config.setup.tools = self.get_llm_adapter().from_standard_tools(self._tools)

            # Send the configuration
            await self.send_client_event(config)

        except Exception as e:
            logger.error(f"{self} initialization error: {e}")
            self._websocket = None

    async def _disconnect(self):
        logger.info("Disconnecting from Gemini service")
        try:
            self._disconnecting = True
            self._api_session_ready = False
            await self.stop_all_metrics()
            if self._websocket:
                await self._websocket.close()
                self._websocket = None
            if self._receive_task:
                await self.cancel_task(self._receive_task, timeout=1.0)
                self._receive_task = None
            self._disconnecting = False
        except Exception as e:
            logger.error(f"{self} error disconnecting: {e}")

    async def _ws_send(self, message):
        # logger.debug(f"Sending message to websocket: {message}")
        try:
            if self._websocket:
                await self._websocket.send(json.dumps(message))
        except Exception as e:
            if self._disconnecting:
                return
            logger.error(f"Error sending message to websocket: {e}")
            # In server-to-server contexts, a WebSocket error should be quite rare. Given how hard
            # it is to recover from a send-side error with proper state management, and that exponential
            # backoff for retries can have cost/stability implications for a service cluster, let's just
            # treat a send-side error as fatal.
            await self.push_error(ErrorFrame(error=f"Error sending client event: {e}", fatal=True))

    #
    # inbound server event handling
    # todo: docs link here
    #

    async def _receive_task_handler(self):
        async for message in self._websocket:
            self.start_watchdog()

            evt = events.parse_server_event(message)
            # logger.debug(f"Received event: {message[:500]}")
            # logger.debug(f"Received event: {evt}")

            if evt.setupComplete:
                await self._handle_evt_setup_complete(evt)
            elif evt.serverContent and evt.serverContent.modelTurn:
                await self._handle_evt_model_turn(evt)
            elif evt.serverContent and evt.serverContent.turnComplete and evt.usageMetadata:
                await self._handle_evt_turn_complete(evt)
                await self._handle_evt_usage_metadata(evt)
            elif evt.serverContent and evt.serverContent.inputTranscription:
                await self._handle_evt_input_transcription(evt)
            elif evt.serverContent and evt.serverContent.outputTranscription:
                await self._handle_evt_output_transcription(evt)
            elif evt.serverContent and evt.serverContent.groundingMetadata:
                await self._handle_evt_grounding_metadata(evt)
            elif evt.toolCall:
                await self._handle_evt_tool_call(evt)
            elif False:  # !!! todo: error events?
                await self._handle_evt_error(evt)
                # errors are fatal, so exit the receive loop
                return
<<<<<<< HEAD
            else:
                # Log unhandled events that might contain grounding metadata
                logger.warning(f"Received unhandled server event type: {evt}")
                pass
=======

            self.reset_watchdog()
>>>>>>> 8f7ed122

    #
    #
    #

    async def _send_user_audio(self, frame):
        if self._audio_input_paused:
            return
        # Send all audio to Gemini
        evt = events.AudioInputMessage.from_raw_audio(frame.audio, frame.sample_rate)
        await self.send_client_event(evt)
        # Manage a buffer of audio to use for transcription
        audio = frame.audio
        if self._user_is_speaking:
            self._user_audio_buffer.extend(audio)
        else:
            # Keep 1/2 second of audio in the buffer even when not speaking.
            self._user_audio_buffer.extend(audio)
            length = int((frame.sample_rate * frame.num_channels * 2) * 0.5)
            self._user_audio_buffer = self._user_audio_buffer[-length:]

    async def _send_user_video(self, frame):
        if self._video_input_paused:
            return

        now = time.time()
        if now - self._last_sent_time < 1:
            return  # Ignore if less than 1 second has passed

        self._last_sent_time = now  # Update last sent time
        logger.debug(f"Sending video frame to Gemini: {frame}")
        evt = events.VideoInputMessage.from_image_frame(frame)
        await self.send_client_event(evt)

    async def _create_initial_response(self):
        if not self._api_session_ready:
            self._run_llm_when_api_session_ready = True
            return

        messages = self._context.get_messages_for_initializing_history()
        if not messages:
            return

        logger.debug(f"Creating initial response: {messages}")

        await self.start_ttfb_metrics()

        evt = events.ClientContentMessage.model_validate(
            {
                "clientContent": {
                    "turns": messages,
                    "turnComplete": self._inference_on_context_initialization,
                }
            }
        )
        await self.send_client_event(evt)
        if not self._inference_on_context_initialization:
            self._needs_turn_complete_message = True

    async def _create_single_response(self, messages_list):
        # Refactor to combine this logic with same logic in GeminiMultimodalLiveContext
        messages = []
        for item in messages_list:
            role = item.get("role")

            if role == "system":
                continue

            elif role == "assistant":
                role = "model"

            content = item.get("content")
            parts = []
            if isinstance(content, str):
                parts = [{"text": content}]
            elif isinstance(content, list):
                for part in content:
                    if part.get("type") == "text":
                        parts.append({"text": part.get("text")})
                    elif part.get("type") == "file_data":
                        file_data = part.get("file_data", {})
                        parts.append({
                            "fileData": {
                                "mimeType": file_data.get("mime_type"),
                                "fileUri": file_data.get("file_uri")
                            }
                        })
                    else:
                        logger.warning(f"Unsupported content type: {str(part)[:80]}")
            else:
                logger.warning(f"Unsupported content type: {str(content)[:80]}")
            messages.append({"role": role, "parts": parts})
        if not messages:
            return
        logger.debug(f"Creating response: {messages}")

        await self.start_ttfb_metrics()

        evt = events.ClientContentMessage.model_validate(
            {
                "clientContent": {
                    "turns": messages,
                    "turnComplete": True,
                }
            }
        )
        await self.send_client_event(evt)

    @traced_gemini_live(operation="llm_tool_result")
    async def _tool_result(self, tool_result_message):
        # For now we're shoving the name into the tool_call_id field, so this
        # will work until we revisit that.
        id = tool_result_message.get("tool_call_id")
        name = tool_result_message.get("tool_call_name")
        result = json.loads(tool_result_message.get("content") or "")
        response_message = json.dumps(
            {
                "toolResponse": {
                    "functionResponses": [
                        {
                            "id": id,
                            "name": name,
                            "response": {
                                "result": result,
                            },
                        }
                    ],
                }
            }
        )
        await self._websocket.send(response_message)
        # await self._websocket.send(json.dumps({"clientContent": {"turnComplete": True}}))

    @traced_gemini_live(operation="llm_setup")
    async def _handle_evt_setup_complete(self, evt):
        # If this is our first context frame, run the LLM
        self._api_session_ready = True
        # Now that we've configured the session, we can run the LLM if we need to.
        if self._run_llm_when_api_session_ready:
            self._run_llm_when_api_session_ready = False
            await self._create_initial_response()

    async def _handle_evt_model_turn(self, evt):
        part = evt.serverContent.modelTurn.parts[0]
        if not part:
            return

        await self.stop_ttfb_metrics()

        # part.text is added when `modalities` is set to TEXT; otherwise, it's None
        text = part.text
        if text:
            if not self._bot_text_buffer:
                await self.push_frame(LLMFullResponseStartFrame())

            self._bot_text_buffer += text
            self._search_result_buffer += text  # Also accumulate for grounding
            await self.push_frame(LLMTextFrame(text=text))

        # Check for grounding metadata in server content
        if evt.serverContent and evt.serverContent.groundingMetadata:
            self._accumulated_grounding_metadata = evt.serverContent.groundingMetadata
            logger.debug("Grounding metadata detected in model turn.")

        inline_data = part.inlineData
        if not inline_data:
            return
        if inline_data.mimeType != f"audio/pcm;rate={self._sample_rate}":
            logger.warning(f"Unrecognized server_content format {inline_data.mimeType}")
            return

        audio = base64.b64decode(inline_data.data)
        if not audio:
            return

        if not self._bot_is_speaking:
            self._bot_is_speaking = True
            await self.push_frame(TTSStartedFrame())
            await self.push_frame(LLMFullResponseStartFrame())

        self._bot_audio_buffer.extend(audio)
        frame = TTSAudioRawFrame(
            audio=audio,
            sample_rate=self._sample_rate,
            num_channels=1,
        )
        await self.push_frame(frame)

    @traced_gemini_live(operation="llm_tool_call")
    async def _handle_evt_tool_call(self, evt):
        function_calls = evt.toolCall.functionCalls
        if not function_calls:
            return
        if not self._context:
            logger.error("Function calls are not supported without a context object.")

        function_calls_llm = [
            FunctionCallFromLLM(
                context=self._context,
                tool_call_id=f.id,
                function_name=f.name,
                arguments=f.args,
            )
            for f in function_calls
        ]

        await self.run_function_calls(function_calls_llm)

    @traced_gemini_live(operation="llm_response")
    async def _handle_evt_turn_complete(self, evt):
        self._bot_is_speaking = False
        text = self._bot_text_buffer

        # Determine output and modality for tracing
        if text:
            # TEXT modality
            output_text = text
            output_modality = "TEXT"
        else:
            # AUDIO modality
            output_text = self._llm_output_buffer
            output_modality = "AUDIO"

        # Trace the complete LLM response (this will be handled by the decorator)
        # The decorator will extract the output text and usage metadata from the event

        self._bot_text_buffer = ""
        self._llm_output_buffer = ""


        # Process grounding metadata if we have accumulated any
        if self._accumulated_grounding_metadata:
            logger.debug("Processing grounding metadata...")
            await self._process_grounding_metadata(self._accumulated_grounding_metadata, self._search_result_buffer)
        else:
            logger.debug("No grounding metadata to process")

        # Reset grounding tracking for next response
        self._search_result_buffer = ""
        self._accumulated_grounding_metadata = None

        if not text:
            await self.push_frame(TTSStoppedFrame())

        await self.push_frame(LLMFullResponseEndFrame())

    @traced_stt
    async def _handle_user_transcription(
        self, transcript: str, is_final: bool, language: Optional[Language] = None
    ):
        """Handle a transcription result with tracing."""
        pass

    async def _handle_evt_input_transcription(self, evt):
        """Handle the input transcription event.

        Gemini Live sends user transcriptions in either single words or multi-word
        phrases. As a result, we have to aggregate the input transcription. This handler
        aggregates into sentences, splitting on the end of sentence markers.
        """
        if not evt.serverContent.inputTranscription:
            return

        text = evt.serverContent.inputTranscription.text

        if not text:
            return

        # Strip leading space from sentence starts if buffer is empty
        if text.startswith(" ") and not self._user_transcription_buffer:
            text = text.lstrip()

        # Accumulate text in the buffer
        self._user_transcription_buffer += text

        # Check for complete sentences
        while True:
            eos_end_marker = match_endofsentence(self._user_transcription_buffer)
            if not eos_end_marker:
                break

            # Extract the complete sentence
            complete_sentence = self._user_transcription_buffer[:eos_end_marker]
            # Keep the remainder for the next chunk
            self._user_transcription_buffer = self._user_transcription_buffer[eos_end_marker:]

            # Send a TranscriptionFrame with the complete sentence
            logger.debug(f"[Transcription:user] [{complete_sentence}]")
            await self._handle_user_transcription(
                complete_sentence, True, self._settings["language"]
            )
            await self.push_frame(
                TranscriptionFrame(
                    text=complete_sentence,
                    user_id="",
                    timestamp=time_now_iso8601(),
                    result=evt,
                ),
                FrameDirection.UPSTREAM,
            )

    async def _handle_evt_output_transcription(self, evt):
        if not evt.serverContent.outputTranscription:
            return

        # This is the output transcription text when modalities is set to AUDIO.
        # In this case, we push LLMTextFrame and TTSTextFrame to be handled by the
        # downstream assistant context aggregator.
        text = evt.serverContent.outputTranscription.text

        if not text:
            return

        # Accumulate text for grounding as well
        self._search_result_buffer += text

        # Check for grounding metadata in server content
        if evt.serverContent and evt.serverContent.groundingMetadata:
            self._accumulated_grounding_metadata = evt.serverContent.groundingMetadata
        # Collect text for tracing
        self._llm_output_buffer += text


        await self.push_frame(LLMTextFrame(text=text))
        await self.push_frame(TTSTextFrame(text=text))

    async def _handle_evt_grounding_metadata(self, evt):
        """Handle dedicated grounding metadata events."""
        logger.debug("Received dedicated grounding metadata event.")
        
        if evt.serverContent and evt.serverContent.groundingMetadata:
            grounding_metadata = evt.serverContent.groundingMetadata
            logger.debug(f"Grounding data: {len(grounding_metadata.groundingChunks or [])} chunks, {len(grounding_metadata.groundingSupports or [])} supports")
            
            # Process the grounding metadata immediately
            await self._process_grounding_metadata(grounding_metadata, self._search_result_buffer)

    async def _process_grounding_metadata(self, grounding_metadata: events.GroundingMetadata, search_result: str = ""):
        """Process grounding metadata and emit LLMSearchResponseFrame."""
        logger.debug(f"Processing grounding metadata. Search result text length: {len(search_result)}")
        if not grounding_metadata:
            logger.warning("No grounding metadata provided to _process_grounding_metadata")
            return

        # logger.debug(f"Processing grounding metadata: {grounding_metadata}") # Too verbose for PR

        # Extract rendered content for search suggestions
        rendered_content = None
        if grounding_metadata.searchEntryPoint and grounding_metadata.searchEntryPoint.renderedContent:
            rendered_content = grounding_metadata.searchEntryPoint.renderedContent

        # Convert grounding chunks and supports to LLMSearchOrigin format
        origins = []
        
        if grounding_metadata.groundingChunks and grounding_metadata.groundingSupports:
            # Create a mapping of chunk indices to origins
            chunk_to_origin = {}
            
            for index, chunk in enumerate(grounding_metadata.groundingChunks):
                if chunk.web:
                    origin = LLMSearchOrigin(
                        site_uri=chunk.web.uri,
                        site_title=chunk.web.title,
                        results=[]
                    )
                    chunk_to_origin[index] = origin
                    origins.append(origin)
            
            # Add grounding support results to the appropriate origins
            for support in grounding_metadata.groundingSupports:
                if support.segment and support.groundingChunkIndices:
                    text = support.segment.text or ""
                    confidence_scores = support.confidenceScores or []
                    
                    # Add this result to all origins referenced by this support
                    for chunk_index in support.groundingChunkIndices:
                        if chunk_index in chunk_to_origin:
                            result = LLMSearchResult(
                                text=text,
                                confidence=confidence_scores
                            )
                            chunk_to_origin[chunk_index].results.append(result)

        # Create and push the search response frame
        search_frame = LLMSearchResponseFrame(
            search_result=search_result,
            origins=origins,
            rendered_content=rendered_content
        )
        
        logger.debug(f"Emitting LLMSearchResponseFrame with {len(origins)} origins, rendered_content available: {rendered_content is not None}")
        await self.push_frame(search_frame)
    async def _handle_evt_usage_metadata(self, evt):
        if not evt.usageMetadata:
            return

        usage = evt.usageMetadata

        # Ensure we have valid integers for all token counts
        prompt_tokens = usage.promptTokenCount or 0
        completion_tokens = usage.responseTokenCount or 0
        total_tokens = usage.totalTokenCount or (prompt_tokens + completion_tokens)

        tokens = LLMTokenUsage(
            prompt_tokens=prompt_tokens,
            completion_tokens=completion_tokens,
            total_tokens=total_tokens,
        )

        await self.start_llm_usage_metrics(tokens)

    def create_context_aggregator(
        self,
        context: OpenAILLMContext,
        *,
        user_params: LLMUserAggregatorParams = LLMUserAggregatorParams(),
        assistant_params: LLMAssistantAggregatorParams = LLMAssistantAggregatorParams(),
    ) -> GeminiMultimodalLiveContextAggregatorPair:
        """Create an instance of GeminiMultimodalLiveContextAggregatorPair from
        an OpenAILLMContext. Constructor keyword arguments for both the user and
        assistant aggregators can be provided.

        Args:
            context (OpenAILLMContext): The LLM context.
            user_params (LLMUserAggregatorParams, optional): User aggregator
                parameters.
            assistant_params (LLMAssistantAggregatorParams, optional): User
                aggregator parameters.

        Returns:
            GeminiMultimodalLiveContextAggregatorPair: A pair of context
            aggregators, one for the user and one for the assistant,
            encapsulated in an GeminiMultimodalLiveContextAggregatorPair.

        """
        context.set_llm_adapter(self.get_llm_adapter())

        GeminiMultimodalLiveContext.upgrade(context)
        user = GeminiMultimodalLiveUserContextAggregator(context, params=user_params)

        assistant_params.expect_stripped_words = False
        assistant = GeminiMultimodalLiveAssistantContextAggregator(context, params=assistant_params)
        return GeminiMultimodalLiveContextAggregatorPair(_user=user, _assistant=assistant)<|MERGE_RESOLUTION|>--- conflicted
+++ resolved
@@ -761,15 +761,13 @@
                 await self._handle_evt_error(evt)
                 # errors are fatal, so exit the receive loop
                 return
-<<<<<<< HEAD
             else:
                 # Log unhandled events that might contain grounding metadata
                 logger.warning(f"Received unhandled server event type: {evt}")
                 pass
-=======
+
 
             self.reset_watchdog()
->>>>>>> 8f7ed122
 
     #
     #
